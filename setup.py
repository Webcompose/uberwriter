#!/usr/bin/env python3
# -*- Mode: Python; coding: utf-8; indent-tabs-mode: nil; tab-width: 4 -*-
### BEGIN LICENSE
# Copyright (C) 2012, Wolf Vollprecht <w.vollprecht@gmail.com>
# This program is free software: you can redistribute it and/or modify it
# under the terms of the GNU General Public License version 3, as published
# by the Free Software Foundation.
#
# This program is distributed in the hope that it will be useful, but
# WITHOUT ANY WARRANTY; without even the implied warranties of
# MERCHANTABILITY, SATISFACTORY QUALITY, or FITNESS FOR A PARTICULAR
# PURPOSE.  See the GNU General Public License for more details.
#
# You should have received a copy of the GNU General Public License along
# with this program.  If not, see <http://www.gnu.org/licenses/>.
### END LICENSE


##################################################################################
###################### YOU SHOULD MODIFY ONLY WHAT IS BELOW ######################
##################################################################################
from setuptools import setup
import os

def data_files(basename):
    data = os.path.join('.', 'data')
    root = os.path.join(data, basename)
    extra_files = []
    for path, directories, filenames in os.walk(root):
        paths = []
        for filename in filenames:
            paths.append(os.path.join(path, filename))
        extra_files.append(('share/uberwriter/data/{}'.format(os.path.relpath(path, data)), paths))
    return extra_files

<<<<<<< HEAD
extra_files_ui = package_files('./data/ui')
extra_files_media_css = package_files('./data/media/css')
extra_files_media_fonts = package_files('./data/media/fonts')
extra_files_scripts = package_files('./data/lua')
from pprint import pprint
pprint(extra_files_ui)
pprint(extra_files_media_css)
pprint(extra_files_media_fonts)

if os.path.isfile("/.flatpak-info"):
    app_prefix = '/app/'
else:
    app_prefix = '/usr/'
=======
extra_files_ui = data_files('ui')
extra_files_media = data_files('media')
extra_files_scripts = data_files('lua')
>>>>>>> 32bb70a2

setup(
    name='uberwriter',
    version='2.2.0-beta1',
    license='GPL-3',
    author='Wolf Vollprecht',
    author_email='w.vollprecht@gmail.com',
    description='A beautiful, simple and distraction free markdown editor.',
    long_description="""UberWriter, beautiful distraction free writing
 With UberWriter you get only one thing: An empty textbox, that is to
 fill with your ideas. There are no settings, you don't have to choose a
 font, it is only for writing.You can use markdown for all your markup
 needs. PDF, RTF and HTML are generated with pandoc. For PDF generation it
 is also required that you choose to install the texlive-luatex package.""",
    url='https://github.com/wolfv/uberwriter/',
    # cmdclass={'install': InstallAndUpdateDataDirectory},
    package_dir = {
        # "": '/opt/uberwriter/'
    },
    packages=[
        "uberwriter.gtkspellcheck",
        "uberwriter.pylocales",
        # "uberwriter.pressagio",
        "uberwriter",
        "po"
        # "uberwriter.plugins"
        # "uberwriter.plugins.bibtex"
    ],
    include_package_data=True,

    package_data={
        'uberwriter.pylocales' : ['locales.db'],
    },
    data_files=[
<<<<<<< HEAD
        (app_prefix + 'bin', ['bin/uberwriter']),
        (app_prefix + 'share/glib-2.0/schemas', ['data/de.wolfvollprecht.UberWriter.gschema.xml']),
        (app_prefix + 'share/icons/hicolor/scalable/apps', ['data/media/de.wolfvollprecht.UberWriter.svg']),
        (app_prefix + 'share/icons/hicolor/symbolic/apps', ['data/media/de.wolfvollprecht.UberWriter-symbolic.svg']),
        (app_prefix + 'share/applications', ['data/de.wolfvollprecht.UberWriter.desktop']),
        (app_prefix + 'share/uberwriter/data/media', ['data/media/uberwriter_markdown.md']),
        (app_prefix + 'share/uberwriter/data/ui', extra_files_ui),
        (app_prefix + 'share/uberwriter/data/media/css', extra_files_media_css),
        (app_prefix + 'share/uberwriter/data/media/fonts', extra_files_media_fonts),
        (app_prefix + 'share/uberwriter/data/lua', extra_files_scripts)
=======
        ('bin', ['uberwriter.in']),
        ('share/applications', ['data/de.wolfvollprecht.UberWriter.desktop']),
        ('share/metainfo', ['data/de.wolfvollprecht.UberWriter.appdata.xml']),
        ('share/icons/hicolor/scalable/apps', ['data/media/de.wolfvollprecht.UberWriter.svg']),
        ('share/glib-2.0/schemas', ['data/de.wolfvollprecht.UberWriter.gschema.xml']),
        *(extra_files_ui + extra_files_media + extra_files_scripts)
>>>>>>> 32bb70a2
    ]
)<|MERGE_RESOLUTION|>--- conflicted
+++ resolved
@@ -33,25 +33,9 @@
         extra_files.append(('share/uberwriter/data/{}'.format(os.path.relpath(path, data)), paths))
     return extra_files
 
-<<<<<<< HEAD
-extra_files_ui = package_files('./data/ui')
-extra_files_media_css = package_files('./data/media/css')
-extra_files_media_fonts = package_files('./data/media/fonts')
-extra_files_scripts = package_files('./data/lua')
-from pprint import pprint
-pprint(extra_files_ui)
-pprint(extra_files_media_css)
-pprint(extra_files_media_fonts)
-
-if os.path.isfile("/.flatpak-info"):
-    app_prefix = '/app/'
-else:
-    app_prefix = '/usr/'
-=======
 extra_files_ui = data_files('ui')
 extra_files_media = data_files('media')
 extra_files_scripts = data_files('lua')
->>>>>>> 32bb70a2
 
 setup(
     name='uberwriter',
@@ -86,24 +70,12 @@
         'uberwriter.pylocales' : ['locales.db'],
     },
     data_files=[
-<<<<<<< HEAD
-        (app_prefix + 'bin', ['bin/uberwriter']),
-        (app_prefix + 'share/glib-2.0/schemas', ['data/de.wolfvollprecht.UberWriter.gschema.xml']),
-        (app_prefix + 'share/icons/hicolor/scalable/apps', ['data/media/de.wolfvollprecht.UberWriter.svg']),
-        (app_prefix + 'share/icons/hicolor/symbolic/apps', ['data/media/de.wolfvollprecht.UberWriter-symbolic.svg']),
-        (app_prefix + 'share/applications', ['data/de.wolfvollprecht.UberWriter.desktop']),
-        (app_prefix + 'share/uberwriter/data/media', ['data/media/uberwriter_markdown.md']),
-        (app_prefix + 'share/uberwriter/data/ui', extra_files_ui),
-        (app_prefix + 'share/uberwriter/data/media/css', extra_files_media_css),
-        (app_prefix + 'share/uberwriter/data/media/fonts', extra_files_media_fonts),
-        (app_prefix + 'share/uberwriter/data/lua', extra_files_scripts)
-=======
         ('bin', ['uberwriter.in']),
         ('share/applications', ['data/de.wolfvollprecht.UberWriter.desktop']),
         ('share/metainfo', ['data/de.wolfvollprecht.UberWriter.appdata.xml']),
         ('share/icons/hicolor/scalable/apps', ['data/media/de.wolfvollprecht.UberWriter.svg']),
+        ('share/icons/hicolor/symbolic/apps', ['data/media/de.wolfvollprecht.UberWriter-symbolic.svg']),
         ('share/glib-2.0/schemas', ['data/de.wolfvollprecht.UberWriter.gschema.xml']),
         *(extra_files_ui + extra_files_media + extra_files_scripts)
->>>>>>> 32bb70a2
     ]
 )