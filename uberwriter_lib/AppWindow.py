--- conflicted
+++ resolved
@@ -257,22 +257,10 @@
 
     
     def on_about(self, action, param):
-<<<<<<< HEAD
-
         builder = get_builder('About')
         about_dialog = builder.get_object("AboutDialog")
         about_dialog.set_transient_for(self.window)
-=======
-        about_dialog = Gtk.AboutDialog(transient_for=self.window, modal=True)
-        about_dialog.set_program_name("Uberwriter")
-        about_dialog.set_version("2.0.4")
-        about_dialog.set_copyright("Copyright (C) 2018, Wolf Vollprecht")
-        about_dialog.set_license_type(Gtk.License.GPL_3_0)
-        about_dialog.set_website("Uberwriter website http://uberwriter.github.io/uberwriter")
-        about_dialog.set_authors(["Wolf Vollprecht <w.vollprecht@gmail.com>", 
-                                  "Manuel Genovés <manuel.genoves@gmail.com>"])
-        
->>>>>>> cad0f3ad
+
         logo_file = get_media_path("uberwriter.svg")
         logo = GdkPixbuf.Pixbuf.new_from_file(logo_file)
         
