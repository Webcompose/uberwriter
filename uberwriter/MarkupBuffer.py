--- conflicted
+++ resolved
@@ -102,7 +102,7 @@
         # self.ftag = self.TextBuffer.create_tag("pix_front", pixels_above_lines = 100)
     regex = {
         "ITALIC": re.compile(r"(\*|_)(.*?)\1", re.UNICODE),   # *asdasd* // _asdasd asd asd_
-        "STRONG": re.compile(r"(\*\*|__)(.*?)\1", re.UNICODE),   # **as das** // __asdasdasd asd ad a__
+        "STRONG": re.compile(r"(\*\*|__)(.*?)\1", re.UNICODE),   # **as das** // __asdasd asd ad a__
         "STRONGITALIC": re.compile(r"(\*\*\*|___)(.*?)\1"),
         "BLOCKQUOTE": re.compile(r"^([\>]+ )", re.MULTILINE),
         "STRIKETHROUGH": re.compile(r"~~[^ `~\n].+?~~"),
@@ -118,13 +118,8 @@
         "LINK": re.compile(r"\(http(.+?)\)")
     }
 
-<<<<<<< HEAD
     def markup_buffer(self, mode=0):
         buf = self.text_buffer
-=======
-    def markup_buffer(self, mode=0, *_args):
-        buf = self.TextBuffer
->>>>>>> 2b256812
 
         # Test for shifting first line
         # bbs = buf.get_start_iter()
