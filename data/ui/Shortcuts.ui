--- conflicted
+++ resolved
@@ -46,12 +46,6 @@
                 <property name="accelerator">&lt;Primary&gt;w</property>
               </object>
             </child>
-          </object>
-        </child>
-        <child>
-          <object class="GtkShortcutsGroup" id="modes">
-            <property name="visible">True</property>
-            <property name="title" translatable="yes" context="shortcut window">Modes</property>
             <child>
               <object class="GtkShortcutsShortcut" id="s1-5b">
                 <property name="visible">True</property>
@@ -156,14 +150,9 @@
             </child>
             <child>
               <object class="GtkShortcutsShortcut" id="s2-9">
-<<<<<<< HEAD
                 <property name="visible">True</property>
                 <property name="title" translatable="yes" context="shortcut window">Select all</property>
                 <property name="accelerator">&lt;Primary&gt;a</property>
-=======
-                <property name="visible">True</property>
-                <property name="title" translatable="yes" context="shortcut window">Select all</property>
-                <property name="accelerator">&lt;Primary&gt;a</property>
               </object>
             </child>
           </object>
@@ -177,21 +166,6 @@
                 <property name="visible">True</property>
                 <property name="title" translatable="yes" context="shortcut window">Copy selected text to clipboard</property>
                 <property name="accelerator">&lt;Primary&gt;C</property>
->>>>>>> 80270a45
-              </object>
-            </child>
-          </object>
-        </child>
-        <child>
-          <object class="GtkShortcutsGroup" id="copy-paste">
-            <property name="visible">True</property>
-            <property name="title" translatable="yes" context="shortcut window">Copy and paste</property>
-            <child>
-<<<<<<< HEAD
-              <object class="GtkShortcutsShortcut" id="s3-1">
-                <property name="visible">True</property>
-                <property name="title" translatable="yes" context="shortcut window">Copy selected text to clipboard</property>
-                <property name="accelerator">&lt;Primary&gt;C</property>
               </object>
             </child>
             <child>
@@ -199,19 +173,13 @@
                 <property name="visible">True</property>
                 <property name="title" translatable="yes" context="shortcut window">Cut selected text to clipboard</property>
                 <property name="accelerator">&lt;Primary&gt;X</property>
-=======
-              <object class="GtkShortcutsShortcut" id="s3-2">
-                <property name="visible">True</property>
-                <property name="title" translatable="yes" context="shortcut window">Cut selected text to clipboard</property>
-                <property name="accelerator">&lt;Primary&gt;X</property>
-              </object>
+                </object>
             </child>
             <child>
               <object class="GtkShortcutsShortcut" id="s3-3">
                 <property name="visible">True</property>
                 <property name="title" translatable="yes" context="shortcut window">Paste selected text from clipboard</property>
                 <property name="accelerator">&lt;Primary&gt;V</property>
->>>>>>> 80270a45
               </object>
             </child>
           </object>
@@ -221,26 +189,8 @@
             <property name="visible">True</property>
             <property name="title" translatable="yes" context="shortcut window">Undo and redo</property>
             <child>
-<<<<<<< HEAD
-              <object class="GtkShortcutsShortcut" id="s3-3">
-                <property name="visible">True</property>
-                <property name="title" translatable="yes" context="shortcut window">Paste selected text from clipboard</property>
-                <property name="accelerator">&lt;Primary&gt;V</property>
-              </object>
-            </child>
-          </object>
-        </child>
-        <child>
-          <object class="GtkShortcutsGroup" id="undo-redo">
-            <property name="visible">True</property>
-            <property name="title" translatable="yes" context="shortcut window">Undo and redo</property>
-            <child>
               <object class="GtkShortcutsShortcut" id="s4-1">
                 <property name="visible">True</property>
-=======
-              <object class="GtkShortcutsShortcut" id="s4-1">
-                <property name="visible">True</property>
->>>>>>> 80270a45
                 <property name="title" translatable="yes" context="shortcut window">Undo previous command</property>
                 <property name="accelerator">&lt;Primary&gt;Z</property>
               </object>
